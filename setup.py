#pykdtree, Fast kd-tree implementation with OpenMP-enabled queries
#
#Copyright (C) 2013 - present  Esben S. Nielsen
#
# This program is free software: you can redistribute it and/or modify it under
# the terms of the GNU Lesser General Public License as published by the Free
# Software Foundation, either version 3 of the License, or
#(at your option) any later version.
#
# This program is distributed in the hope that it will be useful, but WITHOUT
# ANY WARRANTY; without even the implied warranty of MERCHANTABILITY or FITNESS
# FOR A PARTICULAR PURPOSE.  See the GNU Lesser General Public License for more
# details.
#
# You should have received a copy of the GNU Lesser General Public License along
# with this program.  If not, see <http://www.gnu.org/licenses/>.

import os
import sys
import re
from functools import lru_cache
from setuptools import setup, Extension
from setuptools.command.build_ext import build_ext


def is_conda_interpreter():
    """Is the running interpreter from Anaconda or miniconda?

    See https://stackoverflow.com/a/21318941/433202

    Examples::

        2.7.6 |Anaconda 1.8.0 (x86_64)| (default, Jan 10 2014, 11:23:15)
        2.7.6 |Continuum Analytics, Inc.| (default, Jan 10 2014, 11:23:15)
        3.6.6 | packaged by conda-forge | (default, Jul 26 2018, 09:55:02)

    """
    return 'conda' in sys.version or 'Continuum' in sys.version

def is_macOS():
    return 'darwin' in sys.platform


# HOMEBREW_SAMPLE = """$ brew ls --verbose libomp
# /opt/homebrew/Cellar/libomp/15.0.7/INSTALL_RECEIPT.json
# /opt/homebrew/Cellar/libomp/15.0.7/.brew/libomp.rb
# /opt/homebrew/Cellar/libomp/15.0.7/include/ompt.h
# /opt/homebrew/Cellar/libomp/15.0.7/include/omp.h
# /opt/homebrew/Cellar/libomp/15.0.7/include/omp-tools.h
# /opt/homebrew/Cellar/libomp/15.0.7/lib/libomp.dylib
# /opt/homebrew/Cellar/libomp/15.0.7/lib/libomp.a
# """
#
# MACPORTS_SAMPLE = """$ port contents libomp
# Port libomp contains:
#   /opt/local/include/libomp/omp-tools.h
#   /opt/local/include/libomp/omp.h
#   /opt/local/include/libomp/ompt.h
#   /opt/local/lib/libomp/libgomp.dylib
#   /opt/local/lib/libomp/libiomp5.dylib
#   /opt/local/lib/libomp/libomp.dylib
#   /opt/local/share/doc/libomp/LICENSE.TXT
#   /opt/local/share/doc/libomp/README.txt
# """


<<<<<<< HEAD
def compile_link_paths_from_manifest(cmd):
    from subprocess import run
    query = run(cmd, shell=True, check=False, capture_output=True)
    if query.returncode != 0:
        return None, None
    manifest = query.stdout.decode("UTF-8")
    # find all the unique directories mentioned in the manifest
    dirs = set(os.path.split(filename)[0] for filename in re.findall(r'^\s*(/.*?)\s*$', manifest, re.MULTILINE))
    # find a unique libdir and incdir
    inc = tuple(d for d in dirs if '/include/' in d)
    lib = tuple(d for d in dirs if '/lib/' in d)
    # only return success if there's no ambiguity
    return (inc + lib) if len(inc) == 1 and len(lib) == 1 else (None, None)


@lru_cache(maxsize=1)
def macOS_omp_options_from_probe():
    """ Find common paths for libomp installation on macOS
        return flags for compile and link as lists
        e.g. (['-I/opt/local/include/libomp'], ['-L/opt/local/lib/libomp'])
=======
def macOS_libomp_known_locations():
    """Get common include and library paths for libomp installation on macOS.
    
    For example ``(['-I/opt/local/include/libomp'], ['-L/opt/local/lib/libomp'])``.
    
>>>>>>> 1bf49c2a
    """
    if is_macOS():
        for cmd in ["brew ls --verbose libomp", "port contents libomp"]:
            inc, lib = compile_link_paths_from_manifest(cmd)
            if inc and lib:
                return [f"-I{inc}"], [f"-L{lib}"]
    return [], []

def is_macOS_with_libomp():
    if not is_macOS():
        return False
    inc, lib = macOS_omp_options_from_probe()
    return bool(inc) and bool(lib)

OMP_TAB = {
    '1': 'gomp',
    '0': None,
    'gcc': 'gomp',
    'gomp': 'gomp',
    'clang': 'omp',
    'omp': 'omp',
    'probe': ('gomp' if (not is_macOS() or is_conda_interpreter())
              else ('omp' if is_macOS_with_libomp() else None))
}

OMP_COMPILE_ARGS = {
    'gomp': ['-fopenmp'],
    'omp': ['-Xpreprocessor', '-fopenmp']
}

OMP_LINK_ARGS = {
    'gomp': ['-lgomp'],
    'omp': ['-lomp']
}

# Get OpenMP setting from environment
# OpenMP is not supported with default clang
# Conda provides its own compiler which does support openmp
use_omp = OMP_TAB[os.environ.get('USE_OMP', 'probe')]


def set_builtin(name, value):
    if isinstance(__builtins__, dict):
        __builtins__[name] = value
    else:
        setattr(__builtins__, name, value)


# Custom builder to handler compiler flags. Edit if needed.
class build_ext_subclass(build_ext):
    def build_extensions(self):
        comp = self.compiler.compiler_type
        omp_probed_incl_args, omp_probed_link_args = macOS_omp_options_from_probe() if use_omp=="omp" else ([], [])
        omp_comp = OMP_COMPILE_ARGS.get(use_omp, []) + omp_probed_incl_args
        omp_link = OMP_LINK_ARGS.get(use_omp, []) + omp_probed_link_args
        print(f">>>> {comp} {use_omp} {omp_comp} {omp_link}")
        if comp in ('unix', 'cygwin', 'mingw32'):
            extra_compile_args = ['-std=c99', '-O3'] + omp_comp
            extra_link_args = omp_link
        elif comp == 'msvc':
            extra_compile_args = ['/Ox']
            extra_link_args = []
            if use_omp:
                extra_compile_args.append('/openmp')
        else:
            # Add support for more compilers here
            raise ValueError('Compiler flags undefined for %s. Please modify setup.py and add compiler flags'
                             % comp)
        self.extensions[0].extra_compile_args = extra_compile_args
        self.extensions[0].extra_link_args = extra_link_args
        build_ext.build_extensions(self)

    def finalize_options(self):
        '''
        In order to avoid premature import of numpy before it gets installed as a dependency
        get numpy include directories during the extensions building process
        http://stackoverflow.com/questions/19919905/how-to-bootstrap-numpy-installation-in-setup-py
        '''
        build_ext.finalize_options(self)
        # Prevent numpy from thinking it is still in its setup process:
        set_builtin('__NUMPY_SETUP__', False)
        import numpy
        self.include_dirs.append(numpy.get_include())

with open('README.rst', 'r') as readme_file:
    readme = readme_file.read()

setup(
    name='pykdtree',
    version='1.3.6',
    url="https://github.com/storpipfugl/pykdtree",
    description='Fast kd-tree implementation with OpenMP-enabled queries',
    long_description=readme,
    author='Esben S. Nielsen',
    author_email='storpipfugl@gmail.com',
    packages=['pykdtree'],
    python_requires='>=3.7',
    install_requires=['numpy'],
    setup_requires=['numpy'],
    tests_require=['pytest'],
    zip_safe=False,
    ext_modules=[Extension('pykdtree.kdtree',
                           ['pykdtree/kdtree.c', 'pykdtree/_kdtree_core.c'])],
    cmdclass={'build_ext': build_ext_subclass},
    classifiers=[
      'Development Status :: 5 - Production/Stable',
      ('License :: OSI Approved :: '
          'GNU Lesser General Public License v3 (LGPLv3)'),
      'Programming Language :: Python',
      'Operating System :: OS Independent',
      'Intended Audience :: Science/Research',
      'Topic :: Scientific/Engineering'
      ]
    )<|MERGE_RESOLUTION|>--- conflicted
+++ resolved
@@ -64,7 +64,6 @@
 # """
 
 
-<<<<<<< HEAD
 def compile_link_paths_from_manifest(cmd):
     from subprocess import run
     query = run(cmd, shell=True, check=False, capture_output=True)
@@ -82,16 +81,8 @@
 
 @lru_cache(maxsize=1)
 def macOS_omp_options_from_probe():
-    """ Find common paths for libomp installation on macOS
-        return flags for compile and link as lists
-        e.g. (['-I/opt/local/include/libomp'], ['-L/opt/local/lib/libomp'])
-=======
-def macOS_libomp_known_locations():
     """Get common include and library paths for libomp installation on macOS.
-    
-    For example ``(['-I/opt/local/include/libomp'], ['-L/opt/local/lib/libomp'])``.
-    
->>>>>>> 1bf49c2a
+       For example ``(['-I/opt/local/include/libomp'], ['-L/opt/local/lib/libomp'])``.
     """
     if is_macOS():
         for cmd in ["brew ls --verbose libomp", "port contents libomp"]:
